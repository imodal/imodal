--- conflicted
+++ resolved
@@ -8,13 +8,10 @@
 from src import rotation as rot
 import DeformationModules
 import DeformationModules.Combination as comb_mod
-<<<<<<< HEAD
+
 from DeformationModules import ElasticOrder1
 from DeformationModules import SilentLandmark
-=======
-import DeformationModules.ElasticOrder1 as DefEl1
-import DeformationModules.SilentLandmark as DefSil
->>>>>>> 224d9495
+
 import Forward.shooting as shoot
 
 # %%
@@ -26,12 +23,7 @@
 Y0 = np.linspace(ymin, ymax, ny)
 Z0 = np.meshgrid(X0, Y0)
 
-<<<<<<< HEAD
 Z = np.reshape(np.swapaxes(Z0, 0, 2), [-1, 2])
-=======
-Z_c = np.concatenate([np.array([X0, np.zeros([nx])+ymin]).transpose(), np.array([np.zeros([ny])+xmax, Y0]).transpose(), np.array([np.flipud(X0), np.zeros([nx])+ymax]).transpose(),
-                      np.array([np.zeros([ny])+xmin, np.flipud(Y0)]).transpose()])
->>>>>>> 224d9495
 
 Z_c = np.concatenate([np.array([X0, np.zeros([nx]) + ymin]).transpose(),
                       np.array([np.zeros([ny]) + xmax, Y0]).transpose(),
@@ -132,13 +124,9 @@
 ax2.plot(Z[:, 0], Z[:, 1], '.b')
 ax2.plot(Z_c[:, 0], Z_c[:, 1], '-g', linewidth=2)
 ax2.axis([xfigmin, xfigmax, yfigmin, yfigmax])
-<<<<<<< HEAD
 plt.show()
 # plt.savefig(path_res + name_exp + 'init.png', format='png')
-=======
-
-#plt.savefig(path_res + name_exp + 'init.pdf', format='pdf')
->>>>>>> 224d9495
+
 
 
 # %%
@@ -147,21 +135,13 @@
 sig1 = 5
 nu = 0.001
 dim = 2
-<<<<<<< HEAD
+
 Sil = SilentLandmark(xs.shape[0], dim)
 Model1 = ElasticOrder1(sig1, x1.shape[0], dim, coeffs[1], C, nu)
 # Model01 = defmod.ElasticOrder1(sig0, x1.shape[0], dim, coeffs[1], C, nu)
 # Model0 = defmod.ElasticOrderO(sig0, x0.shape[0], dim, coeffs[0])
 # Model00 = defmod.ElasticOrderO(100, 1, dim, 0.1)
 # %%
-=======
-Sil = DeformationModules.SilentLandmark(xs.shape[0], dim)
-Model1 = DeformationModules.ElasticOrder1(sig1, x1.shape[0], dim, coeffs[1], C, nu)
-#Model01 = defmod.ElasticOrder1(sig0, x1.shape[0], dim, coeffs[1], C, nu)
-#Model0 = defmod.ElasticOrderO(sig0, x0.shape[0], dim, coeffs[0])
-#Model00 = defmod.ElasticOrderO(100, 1, dim, 0.1)
-#%% 
->>>>>>> 224d9495
 
 Mod_el_init = comb_mod.CompoundModules([Sil, Model1])
 
@@ -194,11 +174,8 @@
 (nxgrid, nygrid) = xx.shape
 grid_points = np.asarray([xx.flatten(), xy.flatten()]).transpose()
 
-<<<<<<< HEAD
 Sil_grid = SilentLandmark(grid_points.shape[0], dim)
-=======
-Sil_grid = DeformationModules.SilentLandmark(grid_points.shape[0], dim)
->>>>>>> 224d9495
+
 param_grid = (grid_points, np.zeros(grid_points.shape))
 Sil_grid.GD.fill_cot_from_param(param_grid)
 
@@ -225,12 +202,8 @@
     # plt.axis([-10,10,-10,55])
     plt.axis([xfigmin, xfigmax, yfigmin, yfigmax])
     plt.axis('off')
-<<<<<<< HEAD
     plt.show()
     # plt.savefig(path_res + name_exp + '_t_' + str(i) + '.png', format='png', bbox_inches='tight')
-=======
-#    plt.savefig(path_res + name_exp + '_t_' + str(i) + '.pdf', format='pdf', bbox_inches = 'tight')
->>>>>>> 224d9495
 
 
 # %% plot mom at t = i
