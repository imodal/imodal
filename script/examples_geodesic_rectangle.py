--- conflicted
+++ resolved
@@ -1,5 +1,4 @@
 import os.path
-<<<<<<< HEAD
 path_res = os.path.dirname(os.path.abspath(__file__)) + os.path.sep + 'Results' + os.path.sep
 os.makedirs(path_res, exist_ok=True)
 
@@ -11,35 +10,6 @@
 from src.DeformationModules.ElasticOrder1 import ElasticOrder1
 from src.DeformationModules.SilentLandmark import SilentLandmark
 import src.Forward.Shooting as shoot
-=======
-
-#path_res = os.path.dirname(os.path.abspath(__file__)) + os.path.sep + 'Results' + os.path.sep
-#os.makedirs(path_res, exist_ok=True)
-
-import matplotlib.pyplot as plt
-import numpy as np
-
-
-import src.DeformationModules.SilentLandmark as defmodsil
-import src.DeformationModules.ElasticOrder0 as defmod0
-import src.DeformationModules.ElasticOrder1 as defmod1
-import src.DeformationModules.Combination as comb_mod
-
-import src.Forward.shooting as shoot
-import src.Backward.Backward as bckwrd
-#%%
-#from implicitmodules.src import constraints_functions as con_fun, field_structures as fields, rotation as rot, shooting as shoot_old, \
-#    useful_functions as fun, modules_operations as modop, functions_eta as fun_eta, visualisation as visu
-from implicitmodules.src.visualisation import my_close
-from implicitmodules.src import rotation as rot
-import implicitmodules.src.data_attachment.varifold as var
-
-import implicitmodules.src.Optimisation.ScipyOpti as opti
-
-
-
-#import Forward.shooting as shoot
->>>>>>> fd5605c3
 
 # %%
 xmin, xmax = -5, 5
@@ -101,8 +71,8 @@
 
 
 # sinusoidal
-C[:, 1, 0] = np.cos(x1[:,1] * np.pi / 7.5) * x1[:,0]/5 
-C[:, 0, 0] = - np.log(2) * np.cos(x1[:,1] * np.pi / 30) 
+C[:, 1, 0] = np.cos(x1[:,1] * np.pi / 7.5) * x1[:,0]/5
+C[:, 0, 0] = - np.log(2) * np.cos(x1[:,1] * np.pi / 30)
 
 
 
@@ -164,8 +134,8 @@
 nu = 0.001
 dim = 2
 
-Sil = defmodsil.SilentLandmark(xs.shape[0], dim)
-Model1 = defmod1.ElasticOrder1(sig1, x1.shape[0], dim, coeffs[1], C, nu)
+Sil = SilentLandmark(xs.shape[0], dim)
+Model1 = ElasticOrder1(sig1, x1.shape[0], dim, coeffs[1], C, nu)
 # Model01 = defmod.ElasticOrder1(sig0, x1.shape[0], dim, coeffs[1], C, nu)
 # Model0 = defmod.ElasticOrderO(sig0, x0.shape[0], dim, coeffs[0])
 # Model00 = defmod.ElasticOrderO(100, 1, dim, 0.1)
@@ -201,7 +171,7 @@
 (nxgrid, nygrid) = xx.shape
 grid_points = np.asarray([xx.flatten(), xy.flatten()]).transpose()
 
-Sil_grid = defmodsil.SilentLandmark(grid_points.shape[0], dim)
+Sil_grid = SilentLandmark(grid_points.shape[0], dim)
 
 param_grid = (grid_points, np.zeros(grid_points.shape))
 Sil_grid.GD.fill_cot_from_param(param_grid)
@@ -221,11 +191,6 @@
     plt.plot(xsx.transpose(), xsy.transpose(), color='lightblue')
     xs_i = Modlist_opti_tot[2 * i].GD.GD_list[1].GD_list[0].GD
     x1_i = Modlist_opti_tot[2 * i].GD.GD_list[1].GD_list[1].GD[0]
-<<<<<<< HEAD
-=======
-    # xs_ic = my_close(xs_i)
-    # plt.plot(xs[:,0], xs[:,1], '-b', linewidth=1)
->>>>>>> fd5605c3
     plt.plot(x1_i[:, 0], x1_i[:, 1], '.b')
     plt.plot(xs_i[:, 0], xs_i[:, 1], '-g', linewidth=2)
     plt.axis('equal')
