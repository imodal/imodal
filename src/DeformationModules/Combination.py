--- conflicted
+++ resolved
@@ -16,18 +16,13 @@
     
     def init_Cont(self):  # tested
         self.Cont = [Modi.Cont for Modi in self.ModList]
-<<<<<<< HEAD
-    
-    def copy(self):  # tested
-=======
 
     def fill_Cont(self, Cont):
         for i in range(self.NbMod):
             self.ModList[i].fill_Cont(Cont[i])
         self.init_Cont()
-         
-    def copy(self):#tested
->>>>>>> fd5605c3
+        
+    def copy(self):  # tested
         ModList = []
         for i in range(self.NbMod):
             ModList.append(self.ModList[i].copy())
