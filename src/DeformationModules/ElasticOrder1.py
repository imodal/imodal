import numpy as np
from scipy.linalg import solve

import src.DeformationModules.Abstract as ab
import src.GeometricalDescriptors.x_R as GeoDescr
import src.StructuredFields.StructuredField_p as stru_fiep
from src.Kernels import ScalarGaussian as ker
from src.Utilities import FunctionsEta as fun_eta


class ElasticOrder1(ab.DeformationModule):
    """
     Elastic module of order 0
    """
    
    def __init__(self, sigma, N_pts, dim, coeff, C, nu):
        """
        sigma is the scale of the rkhs of generated vector fields
        N_pts is the number of landmarks
        dim is the dimension of the ambient space
        """
        self.sig = sigma
        self.N_pts = N_pts
        self.dim = dim
        self.coeff = coeff
        self.C = C.copy()
        self.nu = nu
        self.dimR = 3
        self.dimcont = C.shape[2]
        self.GD = GeoDescr.GD_xR(N_pts, dim)
        self.SKS = np.zeros([self.N_pts * self.dimR, self.N_pts * self.dimR])
        self.Mom = np.zeros([self.N_pts, self.dim, self.dim])
        self.lam = np.zeros([self.N_pts * self.dimR])
        self.Amh = []
        self.Cont = np.zeros([self.dimcont])
        self.cost = 0.
    
    def copy(self):
        return ElasticOrder1(self.sig, self.N_pts, self.dim, self.coeff, self.C, self.nu)
    
    def copy_full(self):
        Mod = ElasticOrder1(self.sig, self.N_pts, self.dim, self.coeff, self.C, self.nu)
        Mod.GD = self.GD.copy_full()
        Mod.SKS = self.SKS.copy()
        Mod.Mom = self.Mom.copy()
        Mod.Cont = self.Cont.copy()
        Mod.cost = self.cost
        Mod.Amh = self.Amh
        Mod.lam = self.lam
        return Mod
    
    def fill_GD(self, GD):
        self.GD = GD.copy_full()
<<<<<<< HEAD
        self.SKS = np.zeros([self.N_pts * self.dimR, self.N_pts * self.dimR])
    
=======
        self.SKS = np.zeros([self.N_pts*self.dimR,self.N_pts*self.dimR])

    def fill_Cont(self, Cont):
        self.Cont = Cont.copy()
        self.compute_mom_from_cont_curr()
>>>>>>> fd5605c3
    def Compute_SKS_curr(self):
        """
        Supposes that values of GD have been filled
        """
        try:
            x = self.GD.get_points()
            self.SKS = ker.my_K(x, x, self.sig, 1)
            self.SKS += self.nu * np.eye(self.N_pts * self.dimR)
        except:
            raise NameError('Need to fill landmark points before computing SKS')
    
    # def Compute_SKS(self, x):
    #    return ker.my_K(x, x, self.sig, 0) + self.nu * np.eye(self.N_pts * self.dim)
    
    def update(self):
        """
        Computes SKS so that it is done only once.
        Supposes that values of GD have been filled
        """
        
        self.Compute_SKS_curr()
    
    def Amh_curr(self, h):
        R = self.GD.get_R()
        eta = fun_eta.my_eta()
        out = np.asarray([np.tensordot(np.dot(R[i],
                                              np.dot(np.diag(np.dot(self.C[i], h)),
                                                     R[i].transpose())), eta, axes=2) for i in range(self.N_pts)])
        return out
    
    def AmKiAm_curr(self):
        lam = np.zeros((self.dimcont, self.dimR * self.N_pts))
        Am = np.zeros((self.dimR * self.N_pts, self.dimcont))
        
        for i in range(self.dimcont):
            h = np.zeros((self.dimcont))
            h[i] = 1.
            Am[:, i] = self.Amh_curr(h).flatten()
            lam[i, :] = solve(self.SKS, Am[:, i], sym_pos=True)
        return (Am, np.dot(lam, Am))
    
    def GeodesicControls_curr(self, GDCot):
        """
        Supposes that SKS has been computed and values of GD filled
        Supposes that GDCot has Cot filled
        """
        x = self.GD.get_points()
        
        vs = GDCot.Cot_to_Vs(self.sig)
        dvsx = vs.Apply(x, 1)
        dvsx_sym = (dvsx + np.swapaxes(dvsx, 1, 2)) / 2
        S = np.tensordot(dvsx_sym, fun_eta.my_eta())
        
        tlam = solve(self.coeff * self.SKS, S.flatten(), sym_pos=True)
        (Am, AmKiAm) = self.AmKiAm_curr()
        
        Am_s_tlam = np.dot(tlam, Am)
        
        self.Cont = solve(AmKiAm, Am_s_tlam, sym_pos=True)
        self.compute_mom_from_cont_curr()
    
    def compute_mom_from_cont_curr(self):
        self.Amh = self.Amh_curr(self.Cont).flatten()
        self.lam = solve(self.SKS, self.Amh, sym_pos=True)
        self.Mom = np.tensordot(self.lam.reshape(self.N_pts, 3),
                                fun_eta.my_eta().transpose(), axes=1)
    
    def field_generator_curr(self):
        v = stru_fiep.StructuredField_p(self.sig, self.N_pts, self.dim)
        param = (self.GD.get_points(), self.Mom)
        v.fill_fieldparam(param)
        return v
    
    def Cost_curr(self):
        self.cost = self.coeff * np.dot(self.Amh, self.lam) / 2
    
    def DerCost_curr(self):
        out = self.GD.copy_full()
        out.fill_zero_tan()
        x = self.GD.get_points()
        R = self.GD.get_R()
        v = self.field_generator_curr()
        
        # der = self.my_pSmV(v.dic,v.dic,1)
        der = self.p_Ximv_curr(v, 1)
        cotx = -self.coeff * der.cotan[0]
        
        tP = self.coeff * self.Mom
        cotR = 2 * np.asarray([np.dot(np.dot(tP[i], R[i]), np.diag(np.dot(self.C[i], self.Cont)))
                               for i in range(x.shape[0])])
        
        out.cotan = (cotx, cotR)
        
        return out
    
    """
            
    def Cost(self, GD, Cont):
        x = GD.get_points()
        SKS = self.Compute_SKS(x)
        p = Cont.flatten()
        return self.coeff * np.dot(p, np.dot(SKS, p))/2


    def DerCost(self, GD, Mom):#tested
    vs  = self.field_generator(GD, Mom)
    der = vs.p_Ximv(vs, 1)
    out = self.GD.copy()
    out.Cot['0'] = [( self.coeff * der['0'][0][1], np.zeros([self.N_pts, self.dim]) )]
    return out
    """
    
    def cot_to_innerprod_curr(self, GDCot, j):  #
        """
         Transforms the GD (with Cot filled) GDCot into vsr and computes
         the inner product (or derivative wrt self.GD) with the
         field generated by self.
         The derivative is a returned as a GD with cotan filled (tan=0)
        """
        
        vsr = GDCot.Cot_to_Vs(self.sig)
        
        # der wrt x as support of generated vector field by self
        der0 = self.p_Ximv_curr(vsr, j)
        
        x = self.GD.get_points()
        R = self.GD.get_R()
        
        dvx = vsr.Apply(x, 1)
        dvx_sym = (dvx + np.swapaxes(dvx, 1, 2)) / 2
        S = np.tensordot(dvx_sym, fun_eta.my_eta())
        
        tlam = solve(self.SKS, S.flatten(), sym_pos=True)
        tP = np.tensordot(tlam.reshape(S.shape), fun_eta.my_eta().transpose(), axes=1)
        
        tVs = stru_fiep.StructuredField_p(self.sig, self.N_pts, self.dim)
        tVs.fill_fieldparam((x.copy(), tP.copy()))
        
        der1 = self.p_Ximv_curr(tVs, 1)
        der1.mult_cotan_scal(-1)
        
        # artifial module in order to use p_Ximv_curr : needs to be changed 
        Mod_t = self.copy()
        Mod_t.GD = self.GD.copy_full()
        Mod_t.Mom = tP.copy()
        der2 = Mod_t.p_Ximv_curr(self.field_generator_curr(), 1)
        der2.mult_cotan_scal(-1)
        
        der0.add_cotan(der1)
        der0.add_cotan(der2)
        
        cotR = 2 * np.asarray([np.dot(np.dot(tP[i], R[i]), np.diag(np.dot(self.C[i], self.Cont)))
                               for i in range(x.shape[0])])
        
        out = self.GD.copy_full()
        out.fill_zero_tan()
        out.fill_zero_cotan()
        
        cotx0, cotR0 = der0.cotan
        out.cotan = (cotx0.copy(), cotR.copy())
        
        return out
    
    def p_Ximv_curr(self, vs, j):
        """
        Put in Module because it uses the link between GD and support 
        of vector fields      
        The derivative is done wrt to the support of the generated field
        which are the points of self.GD
        """
        v_curr = self.field_generator_curr()
        x = v_curr.support
        P = v_curr.mom
        
        if j == 0:
            out = 0.
            dvx = vs.Apply(x, j + 1)
            dvx = (dvx + np.swapaxes(dvx, 1, 2)) / 2
            out += np.sum(np.asarray([np.tensordot(P[i], dvx[i])
                                      for i in range(x.shape[0])]))
        
        elif j == 1:
            out = self.GD.copy_full()
            out.fill_zero_tan()
            out.fill_zero_cotan()
            ddvx = vs.Apply(x, j + 1)
            ddvx = (ddvx + np.swapaxes(ddvx, 1, 2)) / 2
            der = np.asarray([np.tensordot(P[i], ddvx[i])
                              for i in range(x.shape[0])])
            
            out.cotan = (der.copy(), np.zeros([self.N_pts, self.dim, self.dim]))
        
        return out<|MERGE_RESOLUTION|>--- conflicted
+++ resolved
@@ -51,16 +51,12 @@
     
     def fill_GD(self, GD):
         self.GD = GD.copy_full()
-<<<<<<< HEAD
         self.SKS = np.zeros([self.N_pts * self.dimR, self.N_pts * self.dimR])
-    
-=======
-        self.SKS = np.zeros([self.N_pts*self.dimR,self.N_pts*self.dimR])
 
     def fill_Cont(self, Cont):
         self.Cont = Cont.copy()
         self.compute_mom_from_cont_curr()
->>>>>>> fd5605c3
+        
     def Compute_SKS_curr(self):
         """
         Supposes that values of GD have been filled
