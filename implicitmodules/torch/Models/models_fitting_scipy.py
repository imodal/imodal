import time

import numpy as np
import torch
import scipy.optimize

from .models_fitting import ModelFitting
from implicitmodules.torch.Attachment import CompoundAttachment

class ModelFittingScipy(ModelFitting):
    def __init__(self, model, step_length, post_iteration_callback=None):
        super().__init__(model, post_iteration_callback)

        self.__step_length = step_length

        self.__pytorch_optim = torch.optim.SGD(self.model.parameters, lr=step_length)

        self.__post_iteration_callback = post_iteration_callback

    def reset(selt):
        pass

    def fit(self, target, max_iter, method='L-BFGS-B', options={}, log_interval=1, disp=True):
        last_costs = {}
        costs = []

        shoot_method = 'euler'
        shoot_it = 10
        bounds = None

        if 'shoot_method' in options:
            shoot_method = options['shoot_method']
            del options['shoot_method']

        if 'shoot_it' in options:
            shoot_it = options['shoot_it']
            del options['shoot_it']

        if 'bounds' in options:
            bounds = options['bounds']
            del options['bounds']

        # Function that will be optimized, returns the cost for a given state of the model.
        def closure(x):
            self.__numpy_to_model(self.model, x.astype('float64'))
            self.__pytorch_optim.zero_grad()

            # Shooting + loss computation
            cost, deformation_cost, attach_cost = self.model.compute(it=shoot_it, method=shoot_method)

            dx_c = self.__model_to_numpy(self.model, grad=True)

            # Save for printing purpose
            last_costs['deformation_cost'] = deformation_cost.detach().item()
            last_costs['attach_cost'] = attach_cost.detach().item()
            last_costs['cost'] = cost.detach().item()

            return (cost.detach().item(), dx_c)

        self.__it = 1

        # Callback function called at the end of each iteration for printing and logging purpose.
        def callback(xk):
            if self.__post_iteration_callback:
                self.__post_iteration_callback(self.model)
            
            if (self.__it % log_interval == 0 or self.__it == 1) and log_interval != -1 and disp:
                print("="*80)
                print("Iteration: %d \nTotal energy = %f \nAttach cost = %f \nDeformation cost = %f" %
            (self.__it, last_costs['cost'], last_costs['attach_cost'], last_costs['deformation_cost']))
            costs.append((last_costs['deformation_cost'], last_costs['attach_cost'], last_costs['cost']))

            self.__it = self.__it + 1

        CompoundAttachment(self.model.attachments).target = target

        step_options = {'disp': disp, 'maxiter': max_iter}
        step_options.update(options)

        x_0 = self.__model_to_numpy(self.model)
        closure(x_0)

        if disp:
            print("Initial energy = %.3f" % last_costs['cost'])

        start = time.time()
        res = scipy.optimize.minimize(closure, x_0, method=method, jac=True, options=step_options, callback=callback, bounds=bounds)

        self.__numpy_to_model(self.model, res.x)

        if disp:
            print("="*80)
            print("Optimisation process exited with message:", res.message)
            print("Final energy =", last_costs['cost'])
            print("Closure evaluations =", res['nfev'])
            print("Time elapsed =", time.time() - start)

        return costs

    def vector_size(self):
        return sum([param.detach().view(-1).shape[0] for param in self.model.parameters])

    def __model_to_numpy(self, model, grad=False):
        """ Converts model parameters into a single state vector. """
        if not all(param.is_contiguous() for param in self.model.parameters):
            raise ValueError("Scipy optimization routines are only compatible with parameters given as *contiguous* tensors.")

        if grad:
<<<<<<< HEAD
            #print([(param.shape, param.grad) for param in self.model.parameters])
=======
>>>>>>> 7b01d303
            tensors = [param.grad.data.view(-1).cpu().numpy() for param in self.model.parameters]
        else:
            tensors = [param.data.view(-1).cpu().numpy() for param in self.model.parameters]

        return np.ascontiguousarray(np.hstack(tensors), dtype='float64')

    def __numpy_to_model(self, model, x):
        """ Fill model with the state vector x. """
        i = 0

        for param in self.model.parameters:
            offset = param.numel()
            param.data = torch.from_numpy(x[i:i+offset]).view(param.data.size()).type(param.data.type())
            i += offset

        assert i == len(x)
<|MERGE_RESOLUTION|>--- conflicted
+++ resolved
@@ -106,10 +106,6 @@
             raise ValueError("Scipy optimization routines are only compatible with parameters given as *contiguous* tensors.")
 
         if grad:
-<<<<<<< HEAD
-            #print([(param.shape, param.grad) for param in self.model.parameters])
-=======
->>>>>>> 7b01d303
             tensors = [param.grad.data.view(-1).cpu().numpy() for param in self.model.parameters]
         else:
             tensors = [param.data.view(-1).cpu().numpy() for param in self.model.parameters]
